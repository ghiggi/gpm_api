--- conflicted
+++ resolved
@@ -97,12 +97,7 @@
     df_along = df["gpm_id"].str.split("-", expand=True).astype(int)
     df_along.columns = ["granule_id", "along_track_id"]
 
-<<<<<<< HEAD
     # We will assign new x indices so that each granule's along-track block is contiguous.
-=======
-    # We will assign new x indices so that each granule’s along-track block is contiguous.
->>>>>>> 84bcbd12
-    # We also build a full list of x indices.
     x_index_list = []
     # Allocate an array to hold the new x value for each row in df.
     x_values = np.empty(len(df), dtype=int)
