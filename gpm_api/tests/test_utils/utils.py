# -----------------------------------------------------------------------------.
# MIT License

# Copyright (c) 2024 GPM-API developers
#
# This file is part of GPM-API.

# Permission is hereby granted, free of charge, to any person obtaining a copy
# of this software and associated documentation files (the "Software"), to deal
# in the Software without restriction, including without limitation the rights
# to use, copy, modify, merge, publish, distribute, sublicense, and/or sell
# copies of the Software, and to permit persons to whom the Software is
# furnished to do so, subject to the following conditions:
#
# The above copyright notice and this permission notice shall be included in all
# copies or substantial portions of the Software.
#
# THE SOFTWARE IS PROVIDED "AS IS", WITHOUT WARRANTY OF ANY KIND, EXPRESS OR
# IMPLIED, INCLUDING BUT NOT LIMITED TO THE WARRANTIES OF MERCHANTABILITY,
# FITNESS FOR A PARTICULAR PURPOSE AND NONINFRINGEMENT. IN NO EVENT SHALL THE
# AUTHORS OR COPYRIGHT HOLDERS BE LIABLE FOR ANY CLAIM, DAMAGES OR OTHER
# LIABILITY, WHETHER IN AN ACTION OF CONTRACT, TORT OR OTHERWISE, ARISING FROM,
# OUT OF OR IN CONNECTION WITH THE SOFTWARE OR THE USE OR OTHER DEALINGS IN THE
# SOFTWARE.

# -----------------------------------------------------------------------------.
"""This module provide utility functions used in the unit tests."""

import numpy as np
from typing import Union
import xarray as xr

from gpm_api.utils import checks as gpm_checks


def create_fake_datetime_array_from_hours_list(hours: Union[list, np.ndarray]) -> np.ndarray:
    """Convert list of integers and NaNs into a np.datetime64 array"""
<<<<<<< HEAD

    datetimes = []
    for hour in hours:
        if np.isnan(hour):
            datetimes.append(np.datetime64("NaT", "ns"))
        else:
            datetimes.append(
                np.datetime64(
                    datetime.datetime(2020, 12, 31, 0, 0, 0) + datetime.timedelta(hours=int(hour)),
                    "ns",
                )
            )

    return np.array(datetimes)
=======
    start_time = np.array(["2020-12-31 00:00:00"]).astype("M8[ns]")
    hours = np.array(hours).astype("m8[h]")
    time = start_time + hours
    return time
>>>>>>> b7461b99


def get_time_range(start_hour: int, end_hour: int) -> np.ndarray:
    return create_fake_datetime_array_from_hours_list(np.arange(start_hour, end_hour))


def create_dataset_with_coordinate(coord_name: str, coord_values: np.ndarray) -> xr.Dataset:
    """Create a dataset with a single coordinate"""

    ds = xr.Dataset()
    ds[coord_name] = coord_values
    return ds


def create_orbit_time_array(time_template: Union[list, np.ndarray]) -> np.ndarray:
    """Create a time array with ORBIT_TIME_TOLERANCE as unit"""

    start_time = np.datetime64("2020-12-31T00:00:00", "ns")
    time = np.array([start_time + gpm_checks.ORBIT_TIME_TOLERANCE * t for t in time_template])
    return time<|MERGE_RESOLUTION|>--- conflicted
+++ resolved
@@ -35,27 +35,11 @@
 
 def create_fake_datetime_array_from_hours_list(hours: Union[list, np.ndarray]) -> np.ndarray:
     """Convert list of integers and NaNs into a np.datetime64 array"""
-<<<<<<< HEAD
 
-    datetimes = []
-    for hour in hours:
-        if np.isnan(hour):
-            datetimes.append(np.datetime64("NaT", "ns"))
-        else:
-            datetimes.append(
-                np.datetime64(
-                    datetime.datetime(2020, 12, 31, 0, 0, 0) + datetime.timedelta(hours=int(hour)),
-                    "ns",
-                )
-            )
-
-    return np.array(datetimes)
-=======
     start_time = np.array(["2020-12-31 00:00:00"]).astype("M8[ns]")
     hours = np.array(hours).astype("m8[h]")
     time = start_time + hours
     return time
->>>>>>> b7461b99
 
 
 def get_time_range(start_hour: int, end_hour: int) -> np.ndarray:
