# -----------------------------------------------------------------------------.
# MIT License

# Copyright (c) 2024 GPM-API developers
#
# This file is part of GPM-API.

# Permission is hereby granted, free of charge, to any person obtaining a copy
# of this software and associated documentation files (the "Software"), to deal
# in the Software without restriction, including without limitation the rights
# to use, copy, modify, merge, publish, distribute, sublicense, and/or sell
# copies of the Software, and to permit persons to whom the Software is
# furnished to do so, subject to the following conditions:
#
# The above copyright notice and this permission notice shall be included in all
# copies or substantial portions of the Software.
#
# THE SOFTWARE IS PROVIDED "AS IS", WITHOUT WARRANTY OF ANY KIND, EXPRESS OR
# IMPLIED, INCLUDING BUT NOT LIMITED TO THE WARRANTIES OF MERCHANTABILITY,
# FITNESS FOR A PARTICULAR PURPOSE AND NONINFRINGEMENT. IN NO EVENT SHALL THE
# AUTHORS OR COPYRIGHT HOLDERS BE LIABLE FOR ANY CLAIM, DAMAGES OR OTHER
# LIABILITY, WHETHER IN AN ACTION OF CONTRACT, TORT OR OTHERWISE, ARISING FROM,
# OUT OF OR IN CONNECTION WITH THE SOFTWARE OR THE USE OR OTHER DEALINGS IN THE
# SOFTWARE.

# -----------------------------------------------------------------------------.
"""This module defines pytest fixtures available across all test modules."""
import os
import pytest
import datetime
from typing import Any, List, Dict, Tuple
from gpm_api.io.products import get_info_dict
from gpm_api.utils import geospatial
import posixpath as pxp
import ntpath as ntp
<<<<<<< HEAD
import gpm_api.configs
import numpy as np
import os
from pytest_mock import MockerFixture
from unittest.mock import patch
import xarray as xr
from gpm_api.tests.utils.fake_datasets import get_orbit_dataarray, get_grid_dataarray


@pytest.fixture(scope="session", autouse=True)
def mock_configuration() -> Iterable[Dict[str, str]]:
    """Patch the user configuration for entire session

    Doing this will retrieve the configuration from pytest memory and not
    alter the local configuration in ~/.config_gpm_api.yml
    """

    mocked_configuration = {
        "username_pps": "testuser",
        "password_pps": "testuser",
        "username_earthdata": "testuser",
        "password_earthdata": "testuser",
        "gpm_base_dir": os.path.join(
            os.getcwd(),
            "gpm_api",
            "tests",
            "resources",
        ),
    }
=======
>>>>>>> b7461b99

from pytest_mock import MockerFixture


@pytest.fixture
def product_types() -> List[str]:
    """Return a list of all product types from the info dict"""
    from gpm_api.io.products import get_available_product_types

    return get_available_product_types()


@pytest.fixture
def product_categories() -> List[str]:
    """Return a list of product categories from the info dict"""
    from gpm_api.io.products import get_available_product_categories

    return get_available_product_categories()


@pytest.fixture
def product_levels() -> List[str]:
    """Return a list of product levels from the info dict"""
    from gpm_api.io.products import get_available_product_levels

    return get_available_product_levels(full=False)  #  ["1A", "1B", "1C", "2A", "2B", "3B"]


@pytest.fixture
def full_product_levels() -> List[str]:
    """Return a list of full product levels from the info dict"""
    from gpm_api.io.products import get_available_product_levels

    return get_available_product_levels(
        full=True
    )  # ["1A", "1B", "1C", "2A", "2A-CLIM", "2A-ENV", "2B", "3B-HHR""]


@pytest.fixture
def sensors() -> List[str]:
    """Return a list of sensors from the info dict"""
    from gpm_api.io.products import get_available_sensors

    return get_available_sensors()  # ['AMSR2', 'AMSRE', 'AMSUB', 'ATMS', 'DPR', ...]


@pytest.fixture
def satellites() -> List[str]:
    """Return a list of satellites from the info dict"""
    from gpm_api.io.products import get_available_satellites

    return get_available_satellites()  # ['GCOMW1', 'GPM', 'METOPA', 'METOPB',  'METOPC', ...]


@pytest.fixture
def versions() -> List[int]:
    """Return a list of versions"""
    from gpm_api.io.products import get_available_versions

    return get_available_versions()


@pytest.fixture
def products() -> List[str]:
    """Return a list of all products regardless of type"""
    from gpm_api.io.products import get_available_products

    return get_available_products()


@pytest.fixture
def product_info() -> Dict[str, dict]:
    """Return a dictionary of product info"""

    return get_info_dict()


@pytest.fixture
def remote_filepaths() -> Dict[str, Dict[str, Any]]:
    """Return a list of probable GPM server paths"""

    # Not validated to be real paths but follow the structure
    return {
        "ftps://arthurhouftps.pps.eosdis.nasa.gov/gpmdata/2020/07/05/radar/2A.GPM.DPR.V9-20211125.20200705-S170044-E183317.036092.V07A.HDF5": {
            "year": 2020,
            "month": 7,
            "day": 5,
            "product": "2A-DPR",
            "product_category": "radar",
            "product_type": "RS",
            "start_time": datetime.datetime(2020, 7, 5, 17, 0, 44),
            "end_time": datetime.datetime(2020, 7, 5, 18, 33, 17),
            "version": 7,
            "granule_id": 36092,
        },
        "ftps://arthurhouftps.pps.eosdis.nasa.gov/gpmdata/2020/07/05/radar/2A.GPM.DPR.V9-20211125.20200705-S183318-E200550.036093.V07A.HDF5": {
            "year": 2020,
            "month": 7,
            "day": 5,
            "product": "2A-DPR",
            "product_category": "radar",
            "product_type": "RS",
            "start_time": datetime.datetime(2020, 7, 5, 18, 33, 18),
            "end_time": datetime.datetime(2020, 7, 5, 20, 5, 50),
            "version": 7,
            "granule_id": 36093,
        },
        "ftps://arthurhouftps.pps.eosdis.nasa.gov/gpmdata/2020/07/05/radar/2A.GPM.DPR.V9-20211125.20200705-S200551-E213823.036094.V07A.HDF5": {
            "year": 2020,
            "month": 7,
            "day": 5,
            "product": "2A-DPR",
            "product_category": "radar",
            "product_type": "RS",
            "start_time": datetime.datetime(2020, 7, 5, 20, 5, 51),
            "end_time": datetime.datetime(2020, 7, 5, 21, 38, 23),
            "version": 7,
            "granule_id": 36094,
        },
        # Over two days
        "ftps://arthurhouftps.pps.eosdis.nasa.gov/gpmdata/2020/07/05/radar/2A.GPM.DPR.V9-20211125.20200705-S231057-E004329.036096.V07A.HDF5": {
            "year": 2020,
            "month": 7,
            "day": 5,
            "product": "2A-DPR",
            "product_category": "radar",
            "product_type": "RS",
            "start_time": datetime.datetime(2020, 7, 5, 23, 10, 57),
            "end_time": datetime.datetime(2020, 7, 6, 0, 43, 29),
            "version": 7,
            "granule_id": 36096,
        },
        # NRT
        "ftps://arthurhouftps.pps.eosdis.nasa.gov/gpmdata/2020/07/05/radar/2A.GPM.DPR.V9-20211125.20200705-S170044-E183317.V07A.HDF5": {
            "year": 2020,
            "month": 7,
            "day": 5,
            "product": "2A-DPR",
            "product_category": "radar",
            "product_type": "NRT",
            "start_time": datetime.datetime(2020, 7, 5, 17, 0, 44),
            "end_time": datetime.datetime(2020, 7, 5, 18, 33, 17),
            "version": 7,
        },
        # JAXA
        "ftps://arthurhouftps.pps.eosdis.nasa.gov/gpmdata/2020/07/05/1B/GPMCOR_KAR_2007050002_0135_036081_1BS_DAB_07A.h5": {
            "year": 2020,
            "month": 7,
            "day": 5,
            "product": "1B-Ka",
            "product_category": "radar",
            "product_type": "RS",
            "start_time": datetime.datetime(2020, 7, 5, 0, 2, 0),
            "end_time": datetime.datetime(2020, 7, 5, 1, 35, 0),
            "version": 7,
            "granule_id": 36081,
        },
        # JAXA over two days
        "ftps://arthurhouftps.pps.eosdis.nasa.gov/gpmdata/2020/07/05/1B/GPMCOR_KUR_2007052310_0043_036096_1BS_DUB_07A.h5": {
            "year": 2020,
            "month": 7,
            "day": 5,
            "product": "1B-Ku",
            "product_category": "radar",
            "product_type": "RS",
            "start_time": datetime.datetime(2020, 7, 5, 23, 10, 0),
            "end_time": datetime.datetime(2020, 7, 6, 0, 43, 0),
            "version": 7,
            "granule_id": 36096,
        },
        # JAXA NRT
        "ftps://arthurhouftps.pps.eosdis.nasa.gov/gpmdata/2020/07/05/1B/GPMCOR_KAR_2007050002_0135_036081_1BR_DAB_07A.h5": {
            "year": 2020,
            "month": 7,
            "day": 5,
            "product": "1B-Ka",
            "product_category": "radar",
            "product_type": "NRT",
            "start_time": datetime.datetime(2020, 7, 5, 0, 2, 0),
            "end_time": datetime.datetime(2020, 7, 5, 1, 35, 0),
            "version": 7,
        },
        # Include non-ftps folders
        "ftp://arthurhouftps.pps.eosdis.nasa.gov/gpmdata/2020/07/05/radar/2A.GPM.DPR.V9-20211125.20200705-S213824-E231056.036095.V07A.HDF5": {
            "year": 2020,
            "month": 7,
            "day": 5,
            "product": "2A-DPR",
            "product_category": "radar",
            "product_type": "RS",
            "start_time": datetime.datetime(2020, 7, 5, 21, 38, 24),
            "end_time": datetime.datetime(2020, 7, 5, 23, 10, 56),
            "version": 7,
            "granule_id": 36095,
        },
        "ftp://arthurhouftps.pps.eosdis.nasa.gov/gpmdata/2020/07/05/radar/2A.GPM.DPR.V9-20211125.20200705-S231057-E004329.036096.V07A.HDF5": {
            "year": 2020,
            "month": 7,
            "day": 5,
            "product": "2A-DPR",
            "product_category": "radar",
            "product_type": "RS",
            "start_time": datetime.datetime(2020, 7, 5, 23, 10, 57),
            "end_time": datetime.datetime(2020, 7, 6, 0, 43, 29),
            "version": 7,
            "granule_id": 36096,
        },
        "ftp://arthurhouftps.pps.eosdis.nasa.gov/gpmdata/2020/07/05/radar/2A.GPM.DPR.V9-20211125.20200705-S004330-E021602.036097.V07A.HDF5": {
            "year": 2020,
            "month": 7,
            "day": 5,
            "product": "2A-DPR",
            "product_category": "radar",
            "product_type": "RS",
            "start_time": datetime.datetime(2020, 7, 5, 0, 43, 30),
            "end_time": datetime.datetime(2020, 7, 5, 2, 16, 2),
            "version": 7,
            "granule_id": 36097,
        },
        "ftp://arthurhouftps.pps.eosdis.nasa.gov/gpmdata/2019/07/05/radar/2A.GPM.DPR.V9-20211125.20190705-S004330-E021602.036097.V07A.HDF5": {
            "year": 2019,
            "month": 7,
            "day": 5,
            "product": "2A-DPR",
            "product_category": "radar",
            "product_type": "RS",
            "start_time": datetime.datetime(2019, 7, 5, 0, 43, 30),
            "end_time": datetime.datetime(2019, 7, 5, 2, 16, 2),
            "version": 7,
            "granule_id": 36097,
        },
        # TODO: Add more products with varying attributes ...
    }


@pytest.fixture
def local_filepaths() -> List[Tuple[str, ...]]:
    """Returns a list of probable local filepath structures as a list"""

    return [
        (
            "data",
            "GPM",
            "RS",
            "V05",
            "PMW",
            "1B-TMI",
            "2014",
            "07",
            "01",
            "1B.TRMM.TMI.Tb2017.20140701-S045751-E063013.094690.V05A.HDF5",
        ),
        (
            "data",
            "GPM",
            "RS",
            "V07",
            "PMW",
            "1B-TMI",
            "2014",
            "07",
            "01",
            "1B.TRMM.TMI.Tb2021.20140701-S063014-E080236.094691.V07A.HDF5",
        ),
        (
            "data",
            "GPM",
            "RS",
            "V07",
            "PMW",
            "1C-ATMS-NPP",
            "2018",
            "07",
            "01",
            "1C.NPP.ATMS.XCAL2019-V.20180701-S075948-E094117.034588.V07A.HDF5",
        ),
        (
            "data",
            "GPM",
            "RS",
            "V07",
            "RADAR",
            "2A-TRMM-SLH",
            "2014",
            "07",
            "01",
            "2A.TRMM.PR.TRMM-SLH.20140701-S080237-E093500.094692.V07A.HDF5",
        ),
        (
            "data",
            "GPM",
            "RS",
            "V07",
            "RADAR",
            "2A-ENV-PR",
            "2014",
            "07",
            "01",
            "2A-ENV.TRMM.PR.V9-20220125.20140701-S063014-E080236.094691.V07A.HDF5",
        ),
        (
            "data",
            "GPM",
            "RS",
            "V07",
            "RADAR",
            "1B-PR",
            "2014",
            "07",
            "01",
            "1B.TRMM.PR.V9-20210630.20140701-S080237-E093500.094692.V07A.HDF5",
        ),
        (
            "data",
            "GPM",
            "RS",
            "V07",
            "RADAR",
            "1B-Ku",
            "2020",
            "10",
            "28",
            "GPMCOR_KUR_2010280754_0927_037875_1BS_DUB_07A.h5",
        ),
        (
            "data",
            "GPM",
            "RS",
            "V07",
            "RADAR",
            "2A-DPR",
            "2022",
            "07",
            "06",
            "2A.GPM.DPR.V9-20211125.20220706-S043937-E061210.047456.V07A.HDF5",
        ),
        (
            "data",
            "GPM",
            "RS",
            "V07",
            "CMB",
            "2B-GPM-CORRA",
            "2016",
            "03",
            "09",
            "2B.GPM.DPRGMI.CORRA2022.20160309-S091322-E104552.011525.V07A.HDF5",
        ),
        (
            "data",
            "GPM",
            "RS",
            "V06",
            "IMERG",
            "IMERG-FR",
            "2020",
            "02",
            "01",
            "3B-HHR.MS.MRG.3IMERG.20200201-S180000-E182959.1080.V06B.HDF5",
        ),
    ]


@pytest.fixture
def local_filepaths_unix(local_filepaths) -> List[str]:
    """Return the local filepath list as unix paths"""

    return [pxp.join(*path) for path in local_filepaths]


@pytest.fixture
def local_filepaths_windows(local_filepaths) -> List[str]:
    """Return the local filepath list as windows paths"""

    return [ntp.join(*path) for path in local_filepaths]


@pytest.fixture
def set_is_orbit_to_true(
    mocker: MockerFixture,
) -> None:
    mocker.patch("gpm_api.checks.is_orbit", return_value=True)
    mocker.patch("gpm_api.checks.is_grid", return_value=False)
    mocker.patch("gpm_api.utils.checks.is_orbit", return_value=True)
    mocker.patch("gpm_api.utils.checks.is_grid", return_value=False)


@pytest.fixture
def set_is_grid_to_true(
    mocker: MockerFixture,
) -> None:
    mocker.patch("gpm_api.checks.is_grid", return_value=True)
    mocker.patch("gpm_api.checks.is_orbit", return_value=False)
    mocker.patch("gpm_api.utils.checks.is_grid", return_value=True)
    mocker.patch("gpm_api.utils.checks.is_orbit", return_value=False)


ExtentDictionary = Dict[str, Tuple[float, float, float, float]]


@pytest.fixture
def country_extent_dictionary() -> ExtentDictionary:
    return geospatial.read_countries_extent_dictionary()


@pytest.fixture
def continent_extent_dictionary() -> ExtentDictionary:
<<<<<<< HEAD
    return geospatial._get_continent_extent_dictionary()


@pytest.fixture(scope="function")
def orbit_dataarray() -> xr.DataArray:
    """Create orbit data array near 0 longitude and latitude"""

    return get_orbit_dataarray(
        start_lon=0,
        start_lat=0,
        end_lon=20,
        end_lat=15,
        width=1e6,
        n_along_track=20,
        n_cross_track=5,
    )


@pytest.fixture(scope="function")
def orbit_antimeridian_dataarray() -> xr.DataArray:
    """Create orbit data array going over the antimeridian"""

    return get_orbit_dataarray(
        start_lon=160,
        start_lat=0,
        end_lon=-170,
        end_lat=15,
        width=1e6,
        n_along_track=20,
        n_cross_track=5,
    )


@pytest.fixture(scope="function")
def orbit_pole_dataarray() -> xr.DataArray:
    """Create orbit data array going over the south pole"""

    return get_orbit_dataarray(
        start_lon=-30,
        start_lat=-70,
        end_lon=150,
        end_lat=-75,
        width=1e6,
        n_along_track=20,
        n_cross_track=5,
    )


@pytest.fixture(scope="function")
def orbit_nan_cross_track_dataarray(orbit_dataarray) -> xr.DataArray:
    """Create orbit data array near 0 longitude and latitude with NaN cross-track edges"""

    padding_size = 2

    data = orbit_dataarray.data
    data[0:padding_size, :] = float("nan")
    data[-padding_size:, :] = float("nan")

    return orbit_dataarray


@pytest.fixture(scope="function")
def orbit_nan_along_track_dataarray(orbit_dataarray) -> xr.DataArray:
    """Create orbit data array near 0 longitude and latitude with NaN along-track edges"""

    padding_size = 2

    data = orbit_dataarray.data
    data[:, 0:padding_size] = float("nan")
    data[:, -padding_size:] = float("nan")

    return orbit_dataarray


@pytest.fixture(scope="function")
def orbit_nan_lon_cross_track_dataarray(orbit_dataarray) -> xr.DataArray:
    """Create orbit data array near 0 longitude and latitude with some NaN longitudes (cross-track)"""

    cross_track_index = 1
    missing_size = 2

    lon = orbit_dataarray["lon"]
    lon[cross_track_index : cross_track_index + missing_size, :] = float("nan")

    return orbit_dataarray


@pytest.fixture(scope="function")
def orbit_nan_lon_along_track_dataarray(orbit_dataarray) -> xr.DataArray:
    """Create orbit data array near 0 longitude and latitude with some NaN longitudes (along-track)"""

    along_track_index = 5
    missing_size = 2

    lon = orbit_dataarray["lon"]
    lon[:, along_track_index : along_track_index + missing_size] = float("nan")

    return orbit_dataarray


@pytest.fixture(scope="function")
def orbit_rgb_dataarray(orbit_dataarray) -> xr.DataArray:
    """Create orbit data array near 0 longitude and latitude with RGB data"""

    np.random.seed(0)

    orbit_dataarray = orbit_dataarray.expand_dims(dim={"rgb": 3}, axis=2)
    orbit_dataarray.data = np.random.rand(*orbit_dataarray.shape)
    return orbit_dataarray


@pytest.fixture(scope="function")
def grid_dataarray() -> xr.DataArray:
    """Create grid data array near 0 longitude and latitude"""

    return get_grid_dataarray(
        start_lon=-5,
        start_lat=-5,
        end_lon=20,
        end_lat=15,
        n_lon=20,
        n_lat=15,
    )


@pytest.fixture(scope="function")
def grid_antimeridian_dataarray() -> xr.DataArray:
    """Create grid data array going over the antimeridian"""

    return get_grid_dataarray(
        start_lon=160,
        start_lat=-5,
        end_lon=-170,
        end_lat=15,
        n_lon=20,
        n_lat=15,
    )


@pytest.fixture(scope="function")
def grid_nan_lon_dataarray(grid_dataarray) -> xr.DataArray:
    """Create grid data array near 0 longitude and latitude with some NaN longitudes"""

    lon_index = 5
    missing_size = 2

    lon = grid_dataarray["lon"].data.copy()
    lon[lon_index : lon_index + missing_size] = float("nan")
    grid_dataarray["lon"] = lon

    return grid_dataarray
=======
    return geospatial.read_continents_extent_dictionary()
>>>>>>> b7461b99
<|MERGE_RESOLUTION|>--- conflicted
+++ resolved
@@ -33,7 +33,6 @@
 from gpm_api.utils import geospatial
 import posixpath as pxp
 import ntpath as ntp
-<<<<<<< HEAD
 import gpm_api.configs
 import numpy as np
 import os
@@ -43,32 +42,6 @@
 from gpm_api.tests.utils.fake_datasets import get_orbit_dataarray, get_grid_dataarray
 
 
-@pytest.fixture(scope="session", autouse=True)
-def mock_configuration() -> Iterable[Dict[str, str]]:
-    """Patch the user configuration for entire session
-
-    Doing this will retrieve the configuration from pytest memory and not
-    alter the local configuration in ~/.config_gpm_api.yml
-    """
-
-    mocked_configuration = {
-        "username_pps": "testuser",
-        "password_pps": "testuser",
-        "username_earthdata": "testuser",
-        "password_earthdata": "testuser",
-        "gpm_base_dir": os.path.join(
-            os.getcwd(),
-            "gpm_api",
-            "tests",
-            "resources",
-        ),
-    }
-=======
->>>>>>> b7461b99
-
-from pytest_mock import MockerFixture
-
-
 @pytest.fixture
 def product_types() -> List[str]:
     """Return a list of all product types from the info dict"""
@@ -472,8 +445,7 @@
 
 @pytest.fixture
 def continent_extent_dictionary() -> ExtentDictionary:
-<<<<<<< HEAD
-    return geospatial._get_continent_extent_dictionary()
+    return geospatial.read_continents_extent_dictionary()
 
 
 @pytest.fixture(scope="function")
@@ -623,7 +595,4 @@
     lon[lon_index : lon_index + missing_size] = float("nan")
     grid_dataarray["lon"] = lon
 
-    return grid_dataarray
-=======
-    return geospatial.read_continents_extent_dictionary()
->>>>>>> b7461b99
+    return grid_dataarray