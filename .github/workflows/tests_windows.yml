name: Tests Windows
on: [push, pull_request, workflow_dispatch]

jobs:
  tests:
    name: Test on ${{ matrix.os }}, Python ${{ matrix.python-version }}${{ matrix.experimental && ' with latest dependencies' || '' }}
    runs-on: ${{ matrix.os }}
    defaults:
      run:
        shell: bash -el {0}

    strategy:
      fail-fast: false
      matrix:
        os: ["windows-latest"]
        python-version: ["3.8", "3.9", "3.10", "3.11"]
        experimental: [false]

    steps:
<<<<<<< HEAD
      - uses: actions/checkout@v3
        with:
          submodules: 'recursive'
=======
      - uses: actions/checkout@v4
>>>>>>> b7461b99

      - name: Set up micromamba and install package dependencies
        uses: mamba-org/setup-micromamba@v1
        with:
          environment-file: ${{ matrix.experimental && 'ci/environment_latest.yml' || 'ci/environment.yml' }}
          create-args: >-
            python=${{ matrix.python-version }}
          init-shell: >-
            bash

      - name: Install the package
        run: |
          pip install -e ".[dev]"

      - name: Test with pytest
        run: |
          pytest<|MERGE_RESOLUTION|>--- conflicted
+++ resolved
@@ -17,13 +17,9 @@
         experimental: [false]
 
     steps:
-<<<<<<< HEAD
-      - uses: actions/checkout@v3
+      - uses: actions/checkout@v4
         with:
           submodules: 'recursive'
-=======
-      - uses: actions/checkout@v4
->>>>>>> b7461b99
 
       - name: Set up micromamba and install package dependencies
         uses: mamba-org/setup-micromamba@v1
